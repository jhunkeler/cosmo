from __future__ import print_function, absolute_import, division

from astropy.io import fits
import os
from sqlalchemy import and_, or_, text
import sys
import numpy as np
import multiprocessing as mp

from ..dark.monitor import monitor as dark_monitor
from ..dark.monitor import pull_orbital_info
from ..filesystem import find_all_datasets
from ..osm.monitor import pull_flashes
from ..stim.monitor import locate_stims
from ..stim.monitor import stim_monitor
from .db_tables import load_connection, open_settings
from .db_tables import Base
from .db_tables import Files, Headers
from .db_tables import Lampflash, Variability, Stims, Phd, Darks

SETTINGS = open_settings()
Session, engine = load_connection(SETTINGS['connection_string'])

#-------------------------------------------------------------------------------

def mp_insert(args):
    if len(args) == 3:
        filename, table, function = args
        insert_with_yield(filename, table, function)
    elif len(args) == 4:
        filename, table, function, foreign_key = args
        insert_with_yield(filename, table, function, foreign_key)

#-------------------------------------------------------------------------------

def insert_with_yield(filename, table, function, foreign_key=None):
    """
    Insert or update the table with information in the record_dict.

    Parameters
    ----------
    table :
        The table of the database to update.
    data : dict
        A dictionary of the information to update.  Each key of the
        dictionary must be a column in the Table.
    id_num : string
        The row ID to update.  If id_test is blank, then a new row is
        inserted.
    """

    Session, engine = load_connection(SETTINGS['connection_string'])
    session = Session()

    try:
        for i, data in enumerate(function(filename)):
            if foreign_key:
                data['file_id'] = foreign_key
            if i == 0:
                print(data.keys())
            print(data.values())
            session.add(table(**data))

    except IOError as e:
        print(e.message)
        #-- Handle empty or corrupt FITS files
        session.add(table())


    session.commit()
    session.close()
    engine.dispose()

#-------------------------------------------------------------------------------

def insert_files(**kwargs):
    """Create table of path, filename"""

    session = Session()
    print("Querying previously found files")
    previous_files = {os.path.join(path, fname) for path, fname in session.query(Files.path, Files.name)}

    data_location = kwargs.get('data_location', './')
    print("Looking for new files in {}".format(data_location))

    for i, (path, filename) in enumerate(find_all_datasets(data_location)):
        full_filepath = os.path.join(path, filename)
        if full_filepath in previous_files:
            print("Already found: {}".format(full_filepath))
            continue

        print("NEW: Found {}".format(full_filepath))
        rootname = filename.split('_')[0]
        if not len(rootname) == 9:
            rootname = None

        session.add(Files(path=path,
                          name=filename,
                          rootname=rootname))

        #-- Commit every 20 files to not lose too much progress if
        #-- a failure happens.
        if not i%20:
            session.commit()

    session.commit()
    session.close()

#-------------------------------------------------------------------------------

def populate_lampflash(num_cpu=1):
    print("adding to lampflash")
    session = Session()

    files_to_add = [(result.id, os.path.join(result.path, result.name))
                        for result in session.query(Files).\
                                filter(Files.name.like('%lampflash%')).\
                                outerjoin(Lampflash, Files.id == Lampflash.file_id).\
                                filter(Lampflash.file_id == None)]
    session.close()


    args = [(full_filename, Lampflash, pull_flashes, f_key) for f_key, full_filename in files_to_add]

    pool = mp.Pool(processes=num_cpu)
    pool.map(mp_insert, args)

#-------------------------------------------------------------------------------

def populate_stims(num_cpu=1):
    print("Adding to stims")
    session = Session()

    files_to_add = [(result.id, os.path.join(result.path, result.name))
                        for result in session.query(Files).\
                                filter(Files.name.like('%corrtag\_%')).\
                                outerjoin(Stims, Files.id == Stims.file_id).\
                                filter(Stims.file_id == None)]
    session.close()


    args = [(full_filename, Stims, locate_stims, f_key) for f_key, full_filename in files_to_add]

    pool = mp.Pool(processes=num_cpu)
    pool.map(mp_insert, args)

#-------------------------------------------------------------------------------

def populate_darks(num_cpu=1):
    """
    SELECT files.id,files.path,files.name,headers.targname FROM files JOIN headers ON files.id = headers.file_id WHERE headers.targname='DARK';
    """
    print("Adding to Darks")
    session = Session()
    '''
    files_to_add = [(result.id, os.path.join(result.path, result.name))
                        for result in session.query(Files).\
                                filter(Darks.name.like('%corrtag\_%')).\
                                outerjoin(Darks, Files.id == Darks.file_id).\
                                filter(Darks.file_id == None)]
    '''

    files_to_add = [(result.id, os.path.join(result.path, result.name))
                        for result in session.query(Files).\
                            outerjoin(Headers, Files.id == Headers.file_id).\
                            outerjoin(Darks, Files.id == Darks.file_id).\
                            filter(Headers.targname == 'DARK').\
                            filter(Darks.file_id == None)]

    session.close()

    args = [(full_filename, Darks, pull_orbital_info, f_key) for f_key, full_filename in files_to_add]

    pool = mp.Pool(processes=num_cpu)
    pool.map(mp_insert, args)

#-------------------------------------------------------------------------------

def populate_primary_headers(num_cpu=1):
    print("adding to primary headers")

    t = """
        CREATE TEMPORARY TABLE which_file (rootname CHAR(9), has_x1d BOOLEAN,has_corr BOOLEAN, has_raw BOOLEAN, has_acq BOOLEAN);
        CREATE INDEX info ON which_file (rootname, has_x1d, has_corr, has_raw, has_acq);

        INSERT INTO which_file (rootname, has_x1d, has_corr, has_raw, has_acq)
          SELECT rootname,
               IF(SUM(name LIKE '%_x1d%'), true, false) as has_x1d,
               IF(SUM(name LIKE '%_corrtag%'), true, false) as has_corr,
               IF(SUM(name LIKE '%_rawtag%'), true, false) as has_raw,
               IF(SUM(name LIKE '%_rawacq%'), true, false) as has_acq
                   FROM files
                   WHERE rootname NOT IN (SELECT headers.rootname from headers)
                   GROUP BY rootname;
        """

    q = """
        SELECT
         CASE
                           WHEN which_file.has_x1d = 1 THEN (SELECT CONCAT(files.path, '/', files.name) FROM files WHERE files.rootname = which_file.rootname AND
                                                                                                files.name LIKE CONCAT(which_file.rootname, '_x1d.fits%') LIMIT 1)
                           WHEN which_file.has_corr = 1 THEN (SELECT CONCAT(files.path, '/', files.name) FROM files WHERE files.rootname = which_file.rootname AND
                                                                                                 files.name LIKE CONCAT(which_file.rootname, '_corrtag%') LIMIT 1)
                           WHEN which_file.has_raw = 1 THEN (SELECT CONCAT(files.path, '/', files.name) FROM files WHERE files.rootname = which_file.rootname AND
                                                                                                files.name LIKE CONCAT(which_file.rootname, '_rawtag%') LIMIT 1)
                           WHEN which_file.has_acq = 1 THEN (SELECT CONCAT(files.path, '/', files.name) FROM files WHERE files.rootname = which_file.rootname AND
                                                                                                files.name LIKE CONCAT(which_file.rootname, '_rawacq%') LIMIT 1)
                           ELSE NULL
                         END as file_to_grab,
         CASE
                            WHEN which_file.has_x1d = 1 THEN (SELECT files.id FROM files WHERE files.rootname = which_file.rootname AND
                                                                                                 files.name LIKE CONCAT(which_file.rootname, '_x1d.fits%') LIMIT 1)
                            WHEN which_file.has_corr = 1 THEN (SELECT files.id FROM files WHERE files.rootname = which_file.rootname AND
                                                                                                 files.name LIKE CONCAT(which_file.rootname, '_corrtag%') LIMIT 1)
                            WHEN which_file.has_raw = 1 THEN (SELECT files.id FROM files WHERE files.rootname = which_file.rootname AND
                                                                                                 files.name LIKE CONCAT(which_file.rootname, '_rawtag%') LIMIT 1)
                            WHEN which_file.has_acq = 1 THEN (SELECT files.id FROM files WHERE files.rootname = which_file.rootname AND
                                                                                                 files.name LIKE CONCAT(which_file.rootname, '_rawacq%') LIMIT 1)
                            ELSE NULL
                          END as file_id
        FROM which_file
            WHERE (has_x1d = 1 OR has_corr = 1 OR has_raw = 1 OR has_acq);
    """

    engine.execute(text(t))

    files_to_add = [(result.file_id, result.file_to_grab) for result in engine.execute(text(q))
                        if not result.file_id == None]


    print("Found {} files to add".format(len(files_to_add)))

    args = [(full_filename, f_key) for f_key, full_filename in files_to_add]

    pool = mp.Pool(processes=num_cpu)
    pool.map(update_header, args)

#-------------------------------------------------------------------------------

def update_header((args)):
    """update DB header table in parallel"""

    filename, f_key = args
    print(filename)

    Session, engine = load_connection(SETTINGS['connection_string'])
    session = Session()

    try:
        with fits.open(filename) as hdu:
            session.add(Headers(filetype=hdu[0].header['filetype'],
                                instrume=hdu[0].header['instrume'],
                                rootname=hdu[0].header['rootname'],
                                imagetyp=hdu[0].header['imagetyp'],
                                targname=hdu[0].header['targname'],
                                ra_targ=hdu[0].header['ra_targ'],
                                dec_targ=hdu[0].header['dec_targ'],
                                proposid=hdu[0].header['proposid'],
                                qualcom1=hdu[0].header.get('qualcom1', ''),
                                qualcom2=hdu[0].header.get('qualcom2', ''),
                                qualcom3=hdu[0].header.get('qualcom3', ''),
                                quality=hdu[0].header.get('quality', ''),
                                cal_ver=hdu[0].header['cal_ver'],
                                opus_ver=hdu[0].header['opus_ver'],
                                obstype=hdu[0].header['obstype'],
                                obsmode=hdu[0].header['obsmode'],
                                exptype=hdu[0].header['exptype'],
                                detector=hdu[0].header['detector'],
                                segment=hdu[0].header['segment'],
                                detecthv=hdu[0].header['detecthv'],
                                life_adj=hdu[0].header['life_adj'],
                                fppos=hdu[0].header['fppos'],
                                exp_num=hdu[0].header['exp_num'],
                                cenwave=hdu[0].header['cenwave'],
                                aperture=hdu[0].header['aperture'],
                                propaper=hdu[0].header['propaper'],
                                apmos=hdu[0].header['apmos'],
                                aperxpos=hdu[0].header['aperxpos'],
                                aperypos=hdu[0].header['aperypos'],
                                opt_elem=hdu[0].header['opt_elem'],
                                shutter=hdu[0].header['shutter'],
                                extended=hdu[0].header['extended'],
<<<<<<< HEAD
                                obset_id=hdu[0].header['obset_id'],
                                postarg1=hdu[0].header['postarg1'],
                                postarg2=hdu[0].header['postarg2'],
                                proctime=hdu[0].header['proctime'],
                                propttl1=hdu[0].header['propttl1'],
                                asn_id=hdu[0].header['asn_id'],
                                asn_tab=hdu[0].header['asn_tab'],
=======
                                obset_id=hdu[0].header.get('obset_id', None),
                                asn_id=hdu[0].header.get('asn_id', 'None'),
                                asn_tab=hdu[0].header.get('asn_tab', 'None'),

>>>>>>> fc39177f
                                hvlevela=hdu[1].header.get('hvlevela', -999),
                                hvlevelb=hdu[1].header.get('hvlevelb', -999),
                                date_obs=hdu[1].header['date-obs'],
                                dpixel1a=hdu[1].header.get('dpixel1a', -999),
                                dpixel1b=hdu[1].header.get('dpixel1b', -999),
                                time_obs=hdu[1].header['time-obs'],
                                expstart=hdu[1].header['expstart'],
                                expend=hdu[1].header['expend'],
                                exptime=hdu[1].header['exptime'],
                                overflow=hdu[1].header['overflow'],
                                numflash=hdu[1].header.get('numflash', None),
                                ra_aper=hdu[1].header['ra_aper'],
                                dec_aper=hdu[1].header['dec_aper'],
                                shift1a=hdu[1].header.get('shift1a', -999),
                                shift1b=hdu[1].header.get('shift1b', -999),
                                shift1c=hdu[1].header.get('shift1c', -999),
                                shift2a=hdu[1].header.get('shift2a', -999),
                                shift2b=hdu[1].header.get('shift2b', -999),
                                shift2c=hdu[1].header.get('shift2c', -999),
                                sp_loc_a=hdu[1].header.get('sp_loc_a', -999),
                                sp_loc_b=hdu[1].header.get('sp_loc_b', -999),
                                sp_loc_c=hdu[1].header.get('sp_loc_c', -999),
                                sp_nom_a=hdu[1].header.get('sp_nom_a', -999),
                                sp_nom_b=hdu[1].header.get('sp_nom_b', -999),
                                sp_nom_c=hdu[1].header.get('sp_nom_c', -999),
                                sp_off_a=hdu[1].header.get('sp_off_a', -999),
                                sp_off_b=hdu[1].header.get('sp_off_b', -999),
                                sp_off_c=hdu[1].header.get('sp_off_c', -999),
                                sp_err_a=hdu[1].header.get('sp_err_a', -999),
                                sp_err_b=hdu[1].header.get('sp_err_b', -999),
                                sp_err_c=hdu[1].header.get('sp_err_c', -999),
                                nevents=hdu[1].header.get('nevents', -1),
                                neventsa=hdu[1].header.get('neventsa', -1),
                                neventsb=hdu[1].header.get('neventsb', -1),
                                deventa=hdu[1].header.get('deventa', -1),
                                deventb=hdu[1].header.get('deventb', -1),
                                feventa=hdu[1].header.get('feventa', -1),
                                feventb=hdu[1].header.get('feventb', -1),
                                dethvla=hdu[1].header.get('dethvla', -1),
                                dethvlb=hdu[1].header.get('dethvlb', -1),

                                file_id=f_key))
    except IOError as e:
        print(e.message)
        #-- Handle empty or corrupt FITS files
        session.add(Headers(file_id=f_key))

    session.commit()
    session.close()
    engine.dispose()

#-------------------------------------------------------------------------------

def populate_data(num_cpu=1):
    print("adding to data")

    session = Session()
    files_to_add = [(result.id, os.path.join(result.path, result.name))
                        for result in session.query(Files).\
                                filter(Files.name.like('%_x1d.fits%')).\
                                outerjoin(Data, Files.id == Data.file_id).\
                                filter(Data.file_id == None)]
    session.close()

    args = [(full_filename, f_key) for f_key, full_filename in files_to_add]

    pool = mp.Pool(processes=num_cpu)
    pool.map(update_data, args)

#-------------------------------------------------------------------------------

def update_data((args)):
    """Update DB data table in parallel"""

    filename, f_key = args
    print(filename)

    Session, engine = load_connection(SETTINGS['connection_string'])
    session = Session()

    try:
        with fits.open(filename) as hdu:
            if len(hdu[1].data):
                flux_mean=hdu[1].data['flux'].ravel().mean()
                flux_max=hdu[1].data['flux'].ravel().max()
                flux_std=hdu[1].data['flux'].ravel().std()
            else:
                flux_mean = None
                flux_max = None
                flux_std = None

            session.add(Data(flux_mean=flux_mean,
                             flux_max=flux_max,
                             flux_std=flux_std,
                             file_id=f_key))

    except IOError as e:
        print(e.message)
        #-- Handle empty or corrupt FITS files
        session.add(Data(file_id=f_key))

    session.commit()
    session.close()
    engine.dispose()

#-------------------------------------------------------------------------------

def delete_file_from_all(filename):
    """Delete a filename from all databases and directory structure

    Parameters
    ----------
    filename : str
        name of the file, will be pattern-matched with %filename%

    """

    session = Session()

    files_to_remove = [(result.id, os.path.join(result.path, result.name))
                            for result in session.query(Files).\
                                    filter(Files.name.like('%{}%'.format(filename)))]


    for (file_id, file_path) in files_to_remove:
        for table in reversed(Base.metadata.sorted_tables):
            session.query(table).filter(table.file_id==file_id).delete()
        print("Removing file {}".format(file_path))
        os.remove(file_path)

    session.close()

#-------------------------------------------------------------------------------

def clear_all_databases(SETTINGS):
    """Dump all databases of all contents...seriously"""

    if not raw_input("Are you sure you want to delete everything? Y/n") == 'Y':
        sys.exit("Not deleting, getting out of here.")

    session = Session()
    for table in reversed(Base.metadata.sorted_tables):
        if table.name == 'files':
            #continue
            pass
        try:
            print("Deleting {}".format(table.name))
            session.execute(table.delete())
            session.commit()
        except:
            pass

#-------------------------------------------------------------------------------

def do_all():
    print(SETTINGS)
    Base.metadata.create_all(engine)
    insert_files(**SETTINGS)
    populate_primary_headers(SETTINGS['num_cpu'])
    #populate_data(SETTINGS['num_cpu'])
    populate_lampflash(SETTINGS['num_cpu'])
    populate_darks(SETTINGS['num_cpu'])
    populate_stims(SETTINGS['num_cpu'])

#-------------------------------------------------------------------------------

def run_all_monitors():
    dark_monitor()
    stim_monitor()

#-------------------------------------------------------------------------------

def clean_slate(config_file=None):
    clear_all_databases(SETTINGS)
    #Base.metadata.drop_all(engine, checkfirst=False)
    Base.metadata.create_all(engine)

<<<<<<< HEAD
    print(SETTINGS)
    insert_files(**SETTINGS)
    populate_primary_headers(SETTINGS['num_cpu'])
    #populate_data(SETTINGS['num_cpu'])
    #populate_lampflash(SETTINGS['num_cpu'])
=======
    do_all()
>>>>>>> fc39177f

#-------------------------------------------------------------------------------

if __name__ == "__main__":
    clean_slate('~/configure.yaml')<|MERGE_RESOLUTION|>--- conflicted
+++ resolved
@@ -273,27 +273,13 @@
                                 exp_num=hdu[0].header['exp_num'],
                                 cenwave=hdu[0].header['cenwave'],
                                 aperture=hdu[0].header['aperture'],
-                                propaper=hdu[0].header['propaper'],
-                                apmos=hdu[0].header['apmos'],
-                                aperxpos=hdu[0].header['aperxpos'],
-                                aperypos=hdu[0].header['aperypos'],
                                 opt_elem=hdu[0].header['opt_elem'],
                                 shutter=hdu[0].header['shutter'],
                                 extended=hdu[0].header['extended'],
-<<<<<<< HEAD
-                                obset_id=hdu[0].header['obset_id'],
-                                postarg1=hdu[0].header['postarg1'],
-                                postarg2=hdu[0].header['postarg2'],
-                                proctime=hdu[0].header['proctime'],
-                                propttl1=hdu[0].header['propttl1'],
-                                asn_id=hdu[0].header['asn_id'],
-                                asn_tab=hdu[0].header['asn_tab'],
-=======
                                 obset_id=hdu[0].header.get('obset_id', None),
                                 asn_id=hdu[0].header.get('asn_id', 'None'),
                                 asn_tab=hdu[0].header.get('asn_tab', 'None'),
 
->>>>>>> fc39177f
                                 hvlevela=hdu[1].header.get('hvlevela', -999),
                                 hvlevelb=hdu[1].header.get('hvlevelb', -999),
                                 date_obs=hdu[1].header['date-obs'],
@@ -303,7 +289,6 @@
                                 expstart=hdu[1].header['expstart'],
                                 expend=hdu[1].header['expend'],
                                 exptime=hdu[1].header['exptime'],
-                                overflow=hdu[1].header['overflow'],
                                 numflash=hdu[1].header.get('numflash', None),
                                 ra_aper=hdu[1].header['ra_aper'],
                                 dec_aper=hdu[1].header['dec_aper'],
@@ -325,15 +310,6 @@
                                 sp_err_a=hdu[1].header.get('sp_err_a', -999),
                                 sp_err_b=hdu[1].header.get('sp_err_b', -999),
                                 sp_err_c=hdu[1].header.get('sp_err_c', -999),
-                                nevents=hdu[1].header.get('nevents', -1),
-                                neventsa=hdu[1].header.get('neventsa', -1),
-                                neventsb=hdu[1].header.get('neventsb', -1),
-                                deventa=hdu[1].header.get('deventa', -1),
-                                deventb=hdu[1].header.get('deventb', -1),
-                                feventa=hdu[1].header.get('feventa', -1),
-                                feventb=hdu[1].header.get('feventb', -1),
-                                dethvla=hdu[1].header.get('dethvla', -1),
-                                dethvlb=hdu[1].header.get('dethvlb', -1),
 
                                 file_id=f_key))
     except IOError as e:
@@ -471,15 +447,7 @@
     #Base.metadata.drop_all(engine, checkfirst=False)
     Base.metadata.create_all(engine)
 
-<<<<<<< HEAD
-    print(SETTINGS)
-    insert_files(**SETTINGS)
-    populate_primary_headers(SETTINGS['num_cpu'])
-    #populate_data(SETTINGS['num_cpu'])
-    #populate_lampflash(SETTINGS['num_cpu'])
-=======
     do_all()
->>>>>>> fc39177f
 
 #-------------------------------------------------------------------------------
 
